--- conflicted
+++ resolved
@@ -144,12 +144,7 @@
 
 @doc Markdown.doc"""
     degree(A::ClassField)
-<<<<<<< HEAD
 The degree of $A$ over its base field, ie. the size of the defining ideal group.
-=======
-
-> The degree of $A$ over its base field, ie. the size of the defining ideal group.
->>>>>>> 284928ac
 """
 function degree(A::ClassField)
   if A.degree == -1
