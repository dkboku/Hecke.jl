--- conflicted
+++ resolved
@@ -420,119 +420,11 @@
   return a
 end
 
-<<<<<<< HEAD
 function coprime_to(I::NfRelOrdFracIdl, p::NfRelOrdIdl)
   a = coprime_to(pseudo_basis(I, Val{false})[1][2], minimum(p, Val{false}))
   return nf(order(I))(a)
 end
 
-# If already_integral is true it is assumed that the coefficient
-# ideals of the pseudo basis of O are integral.
-#function AlgAsss(O::NfRelOrd{nf_elem, NfOrdFracIdl}, I::NfRelOrdIdl{nf_elem, NfOrdFracIdl}, p::NfOrdIdl, already_integral::Bool = false)
-#  @assert order(I) == O
-#
-#  n = degree(O)
-#  K = nf(O)
-#  KK = base_ring(K)
-#  Fp, mF = ResidueField(order(p), p)
-#  mmF = extend(mF, KK)
-#  invmmF = inv(mmF)
-#
-#  if already_integral
-#    Oint = O
-#    Iint = I
-#    pbint = pseudo_basis(Oint, Val{false})
-#  else
-#    # Compute a pseudo basis of O with integral coefficient ideals
-#    pb = pseudo_basis(O, Val{false})
-#    bmat_Oint = zero_matrix(KK, n, n)
-#    bpmat_Iint = basis_pmat(I)
-#    pbint = Vector{Tuple{elem_type(K), NfOrdFracIdl}}()
-#    for i = 1:n
-#      t = divexact(pb[i][1], denominator(pb[i][2]))
-#      tt = frac_ideal(order(p), deepcopy(numerator(pb[i][2])), fmpz(1))
-#      push!(pbint, (t, tt))
-#      elem_to_mat_row!(bmat_Oint, i, t)
-#      denK = KK(denominator(pb[i][2]))
-#      for j = i:n
-#        bpmat_Iint.matrix[j, i] *= denK
-#      end
-#    end
-#    Oint = NfRelOrd{nf_elem, NfOrdFracIdl}(K, PseudoMatrix(bmat_Oint, [ pbint[i][2] for i = 1:n ]))
-#    Iint = NfRelOrdIdl{nf_elem, NfOrdFracIdl}(Oint, pseudo_hnf(bpmat_Iint, :lowerleft, true))
-#  end
-#
-#  # Reduce the pseudo basis of O modulo I
-#  pbintModI = Vector{Tuple{elem_type(K), NfOrdFracIdl}}()
-#  for i = 1:n
-#    b = Oint(pbint[i][1])
-#    push!(pbintModI, (K(mod(b, Iint)), pbint[i][2]))
-#  end
-#
-#  basisModP = _modular_basis(pbintModI, p)
-#
-#  B = zero_matrix(Fp, n, n)
-#  for i = 1:n
-#    b = elem_in_basis(Oint(basisModP[i]))
-#    for j = 1:n
-#      B[i, j] = mmF(b[j])
-#    end
-#  end
-#  r = rref!(B)
-#  r == 0 && error("Cannot construct zero dimensional algebra.")
-#  b = Vector{nf_elem}(n)
-#  basis = Vector{elem_type(Oint)}(r)
-#  for i = 1:r
-#    for j = 1:n
-#      b[j] = invmmF(B[i, j])
-#    end
-#    basis[i] = Oint(b)
-#  end
-#
-#  _, p, L, U = lufact(transpose(B))
-#  mult_table = Array{elem_type(Fp), 3}(r, r, r)
-#  d = zero_matrix(Fp, n, 1)
-#  for i = 1:r
-#    for j = i:r
-#      c = elem_in_basis(mod(basis[i]*basis[j], Iint))
-#      for k = 1:n
-#        d[p[k], 1] = mmF(c[k])
-#      end
-#      d = solve_lt(L, d)
-#      d = solve_ut(U, d)
-#      for k = 1:r
-#        mult_table[i, j, k] = deepcopy(d[k, 1])
-#        mult_table[j, i, k] = deepcopy(d[k, 1])
-#      end
-#    end
-#  end
-#
-#  if isone(basis[1])
-#    one = zeros(Fp, r)
-#    one[1] = Fp(1)
-#    A = AlgAss(Fp, mult_table, one)
-#  else
-#    A = AlgAss(Fp, mult_table)
-#  end
-#  A.iscommutative = 1
-#  if already_integral
-#    f = (v -> sum([ Oint(K(invmmF(v.coeffs[i])))*basis[i] for i = 1:r ]))
-#  else
-#    function f(v::AlgAssElem)
-#      s = sum([ Oint(K(invmmF(v.coeffs[i])))*basis[i] for i = 1:r])
-#      scoeffs = elem_in_basis(s)
-#      t = O()
-#      for i = 1:degree(O)
-#        t += O(K(scoeffs[i])*basis_nf(O, Val{false})[i])
-#      end
-#      return t
-#    end
-#  end
-#  return A, f
-#end
-
-=======
->>>>>>> dd6a5c23
 ################################################################################
 #
 #  String I/O
